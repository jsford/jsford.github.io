@import "fonts/Tanker_Complete/Fonts/WEB/css/tanker.css";
@import "fonts/BebasNeue_Complete/Fonts/WEB/css/bebas-neue.css";
@import "fonts/Author_Complete/Fonts/WEB/css/author.css";

@font-face {
    font-family: 'PermanentMarker';
    src: url('fonts/PermanentMarker-Regular.ttf') format('truetype');
    font-display: block;
}

body {
    width: 100%;
    height: 100%;
    margin: 0;
}
a {
    color: black;
}
a:visited {
    color: black;
    text-decoration: none;
}
a:hover {
    color: red;
    font-style: italic;
}

#top-links {
    width: 90%;
    max-width: 1000px;
    margin: 0px auto;
    text-align: center;
    display: grid;
    grid-template-columns: 1fr 1fr 1fr;
}
.top-link {
    font-family: BebasNeue-Regular;
    font-weight: 400;
    font-size: 3em;
    text-align: center;
}
.top-link a:link, .top-link a:visited {
    color: black;
    text-decoration: none;
}
.top-link a:hover {
    color: red;
    font-style: italic;
    text-decoration: underline;
}
#headline {
    font-family: Tanker-Regular;
    font-size: 8em;
    line-height: 1em;
    text-align: center;
    width: 100%;
    max-width: 1000px;
    margin: 0rem auto;
}
#my-name {
    font-family: PermanentMarker;
    font-size: 5em;
    color: red;
    -webkit-transform: translate(0%, -0.4em) rotate(-1deg);
    text-align: center;
    width: 100%;
    margin: 0 auto;
    display: inline-block;
}
#main-column {
    margin: 0 auto;
    padding-top: 50px;
    padding-bottom: 50px;
    width: 100%;
}

#text-container {
    width: 100%;
    max-width: 1000px;
    margin: 0 auto;
}
h1 {
    font-family: Author-Semibold;
    font-size: 2rem;
    text-align: left;
    margin: 2rem 0 0.35em 0;
}
p {
    font-family: Author-Regular;
    color: #333333;
    font-size: 1.4rem;
    line-height: 2rem;
    text-align: justify;
    margin: 1em 0;
}

/* Extra small devices (phones, 600px and down) */
@media only screen and (max-width: 600px) {
    #main-column { width: 90%; }
<<<<<<< HEAD
    .top-link { font-size: 1.8em; }
    #headline { font-size: 3.4em; }
    #my-name { font-size: 2.2em; }
    h1 { font-size: 1.4em; margin: 0.8em 0 0.35em 0}
    p { font-size: 1.1em; line-height: 1.5em; }
=======
    .top-link { font-size: 1.4em; }
    #headline { font-size: 3em; }
    #my-name { font-size: 2em; }
    h1 { font-size: 1.5rem; }
    p { font-size: 1.3em; line-height: 1.4em; }
>>>>>>> 70441b8f
}

/* Small devices (portrait tablets and large phones, 600px and up) */
@media only screen and (min-width: 600px) {
    #main-column { width: 80%; }
    .top-link { font-size: 2em; }
    #headline { font-size: 4em; }
    #my-name { font-size: 2em; }
}

/* Medium devices (landscape tablets, 768px and up) */
@media only screen and (min-width: 768px) {
    .top-link { font-size: 3em; }
    #headline { font-size: 6em; }
    #my-name { font-size: 3.4em; }
}

/* Large devices (laptops/desktops, 992px and up) */
@media only screen and (min-width: 992px) {
    .top-link { font-size: 3em; }
    #headline { font-size: 6em; }
    #my-name { font-size: 3.8em; }
}

/* Extra large devices (large laptops and desktops, 1200px and up) */
@media only screen and (min-width: 1200px) {
    .top-link { font-size: 3em; }
    #headline { font-size: 8em; }
    #my-name { font-size: 5em; }
}<|MERGE_RESOLUTION|>--- conflicted
+++ resolved
@@ -97,19 +97,11 @@
 /* Extra small devices (phones, 600px and down) */
 @media only screen and (max-width: 600px) {
     #main-column { width: 90%; }
-<<<<<<< HEAD
     .top-link { font-size: 1.8em; }
     #headline { font-size: 3.4em; }
     #my-name { font-size: 2.2em; }
     h1 { font-size: 1.4em; margin: 0.8em 0 0.35em 0}
     p { font-size: 1.1em; line-height: 1.5em; }
-=======
-    .top-link { font-size: 1.4em; }
-    #headline { font-size: 3em; }
-    #my-name { font-size: 2em; }
-    h1 { font-size: 1.5rem; }
-    p { font-size: 1.3em; line-height: 1.4em; }
->>>>>>> 70441b8f
 }
 
 /* Small devices (portrait tablets and large phones, 600px and up) */
